<<<<<<< HEAD
## 1.6.4

* Endorsed macOS implementation.


=======
>>>>>>> 94613f6c
## 1.6.3

* Use `path_provider_platform_interface` in core plugin.

## 1.6.2

* Move package contents into `path_provider` for platform federation.

## 1.6.1

* Make the pedantic dev_dependency explicit.

## 1.6.0

* Support for retrieving the downloads directory was added.
  The call for this is `getDownloadsDirectory`.

## 1.5.1

* Remove the deprecated `author:` field from pubspec.yaml
* Migrate the plugin to the pubspec platforms manifest.
* Require Flutter SDK 1.10.0 or greater.

## 1.5.0

* Add macOS support.

## 1.4.5

* Add support for v2 plugins APIs.

## 1.4.4

* Update driver tests in the example app to e2e tests.

## 1.4.3

* Update driver tests in the example app to e2e tests.
* Add missing DartDocs and a lint to prevent further regressions.

## 1.4.2

* Update and migrate iOS example project by removing flutter_assets, change
  "English" to "en", remove extraneous xcconfigs, update to Xcode 11 build
  settings, remove ARCHS, and build pods as libraries instead of frameworks.

## 1.4.1

* Remove AndroidX warnings.

## 1.4.0

* Support retrieving storage paths on Android devices with multiple external
  storage options. This adds a new class `AndroidEnvironment` that shadows the
  directory names from Androids `android.os.Environment` class.
* Fixes `getLibraryDirectory` semantics & tests.

## 1.3.1

* Define clang module for iOS.

## 1.3.0

* Added iOS-only support for `getLibraryDirectory`.
* Update integration tests and example test.
* Update example app UI to use a `ListView` show the list of content.
* Update .gitignore to include Xcode build output folder `**/DerivedData/`

## 1.2.2

* Correct the integration test for Android's `getApplicationSupportDirectory` call.
* Introduce `setMockPathProviderPlatform` for API for tests.
* Adds missing unit and integration tests.

## 1.2.1

* Fix fall through bug.

## 1.2.0

* On Android, `getApplicationSupportDirectory` is now supported using `getFilesDir`.
* `getExternalStorageDirectory` now returns `null` instead of throwing an
  exception if no external files directory is available.

## 1.1.2

* `getExternalStorageDirectory` now uses `getExternalFilesDir` on Android.

## 1.1.1

* Cast error codes as longs in iOS error strings to ensure compatibility
  between arm32 and arm64.

## 1.1.0

* Added `getApplicationSupportDirectory`.
* Updated documentation for `getApplicationDocumentsDirectory` to suggest
  using `getApplicationSupportDirectory` on iOS and
  `getExternalStorageDirectory` on Android.
* Updated documentation for `getTemporaryDirectory` to suggest using it
  for caches of files that do not need to be backed up.
* Updated integration tests and example to reflect the above changes.

## 1.0.0

* Added integration tests.

## 0.5.0+1

* Log a more detailed warning at build time about the previous AndroidX
  migration.

## 0.5.0

* **Breaking change**. Migrate from the deprecated original Android Support
  Library to AndroidX. This shouldn't result in any functional changes, but it
  requires any Android apps using this plugin to [also
  migrate](https://developer.android.com/jetpack/androidx/migrate) if they're
  using the original support library.

## 0.4.1

* Updated Gradle tooling to match Android Studio 3.1.2.

## 0.4.0

* **Breaking change**. Set SDK constraints to match the Flutter beta release.

## 0.3.1

* Simplified and upgraded Android project template to Android SDK 27.
* Updated package description.

## 0.3.0

* **Breaking change**. Upgraded to Gradle 4.1 and Android Studio Gradle plugin
  3.0.1. Older Flutter projects need to upgrade their Gradle setup as well in
  order to use this version of the plugin. Instructions can be found
  [here](https://github.com/flutter/flutter/wiki/Updating-Flutter-projects-to-Gradle-4.1-and-Android-Studio-Gradle-plugin-3.0.1).

## 0.2.2

* Add FLT prefix to iOS types

## 0.2.1+1

* Updated README

## 0.2.1

* Add function to determine external storage directory.

## 0.2.0

* Upgrade to new plugin registration. (https://groups.google.com/forum/#!topic/flutter-dev/zba1Ynf2OKM)

## 0.1.3

* Upgrade Android SDK Build Tools to 25.0.3.

## 0.1.2

* Add test.

## 0.1.1

* Change to README.md.

## 0.1.0

* Initial Open Source release.<|MERGE_RESOLUTION|>--- conflicted
+++ resolved
@@ -1,11 +1,7 @@
-<<<<<<< HEAD
 ## 1.6.4
 
 * Endorsed macOS implementation.
 
-
-=======
->>>>>>> 94613f6c
 ## 1.6.3
 
 * Use `path_provider_platform_interface` in core plugin.
