import 'dart:async';
import 'dart:io';

import 'package:camera/camera.dart';
import 'package:flutter/material.dart';
import 'package:path_provider/path_provider.dart';
import 'package:video_player/video_player.dart';

class CameraExampleHome extends StatefulWidget {
  @override
  _CameraExampleHomeState createState() {
    return _CameraExampleHomeState();
  }
}

/// Returns a suitable camera icon for [direction].
IconData getCameraLensIcon(CameraLensDirection direction) {
  switch (direction) {
    case CameraLensDirection.back:
      return Icons.camera_rear;
    case CameraLensDirection.front:
      return Icons.camera_front;
    case CameraLensDirection.external:
      return Icons.camera;
  }
  throw ArgumentError('Unknown lens direction');
}

void logError(String code, String message) =>
    print('Error: $code\nError Message: $message');

class _CameraExampleHomeState extends State<CameraExampleHome> {
  CameraController controller;
  String imagePath;
  String videoPath;
  VideoPlayerController videoController;
  VoidCallback videoPlayerListener;

  final GlobalKey<ScaffoldState> _scaffoldKey = GlobalKey<ScaffoldState>();

  @override
  Widget build(BuildContext context) {
    return Scaffold(
      key: _scaffoldKey,
      appBar: AppBar(
        title: const Text('Camera example'),
      ),
      body: Column(
        children: <Widget>[
          Expanded(
            child: Container(
              child: Padding(
                padding: const EdgeInsets.all(1.0),
                child: Center(
                  child: _cameraPreviewWidget(),
                ),
              ),
              decoration: BoxDecoration(
                color: Colors.black,
                border: Border.all(
                  color: controller != null && controller.value.isRecordingVideo
                      ? Colors.redAccent
                      : Colors.grey,
                  width: 3.0,
                ),
              ),
            ),
          ),
          _captureControlRowWidget(),
          Padding(
            padding: const EdgeInsets.all(5.0),
            child: Row(
              mainAxisAlignment: MainAxisAlignment.start,
              children: <Widget>[
                _cameraTogglesRowWidget(),
                _thumbnailWidget(),
              ],
            ),
          ),
        ],
      ),
    );
  }

  /// Display the preview from the camera (or a message if the preview is not available).
  Widget _cameraPreviewWidget() {
    if (controller == null || !controller.value.isInitialized) {
      return const Text(
        'Tap a camera',
        style: TextStyle(
          color: Colors.white,
          fontSize: 24.0,
          fontWeight: FontWeight.w900,
        ),
      );
    } else {
<<<<<<< HEAD
      return new AspectRatio(
          aspectRatio: controller.value.aspectRatio,
          child: GestureDetector(
              child: new CameraPreview(controller),
              onTapUp: (TapUpDetails details) {
                final RenderBox box = context.findRenderObject();
                final Offset localPoint =
                    box.globalToLocal(details.globalPosition);
                final Offset scaledPoint =
                    localPoint.scale(1 / box.size.width, 1 / box.size.height);
                controller.setPointOfInterest(scaledPoint);
              }));
=======
      return AspectRatio(
        aspectRatio: controller.value.aspectRatio,
        child: CameraPreview(controller),
      );
>>>>>>> 1aef7d92
    }
  }

  /// Display the thumbnail of the captured image or video.
  Widget _thumbnailWidget() {
    return Expanded(
      child: Align(
        alignment: Alignment.centerRight,
        child: videoController == null && imagePath == null
            ? null
            : SizedBox(
                child: (videoController == null)
                    ? Image.file(File(imagePath))
                    : Container(
                        child: Center(
                          child: AspectRatio(
                              aspectRatio: videoController.value.size != null
                                  ? videoController.value.aspectRatio
                                  : 1.0,
                              child: VideoPlayer(videoController)),
                        ),
                        decoration: BoxDecoration(
                            border: Border.all(color: Colors.pink)),
                      ),
                width: 64.0,
                height: 64.0,
              ),
      ),
    );
  }

  /// Display the control bar with buttons to take pictures and record videos.
  Widget _captureControlRowWidget() {
    return Row(
      mainAxisAlignment: MainAxisAlignment.spaceEvenly,
      mainAxisSize: MainAxisSize.max,
      children: <Widget>[
        IconButton(
          icon: const Icon(Icons.camera_alt),
          color: Colors.blue,
          onPressed: controller != null &&
                  controller.value.isInitialized &&
                  !controller.value.isRecordingVideo
              ? onTakePictureButtonPressed
              : null,
        ),
        IconButton(
          icon: const Icon(Icons.videocam),
          color: Colors.blue,
          onPressed: controller != null &&
                  controller.value.isInitialized &&
                  !controller.value.isRecordingVideo
              ? onVideoRecordButtonPressed
              : null,
        ),
        IconButton(
          icon: const Icon(Icons.stop),
          color: Colors.red,
          onPressed: controller != null &&
                  controller.value.isInitialized &&
                  controller.value.isRecordingVideo
              ? onStopButtonPressed
              : null,
        )
      ],
    );
  }

  /// Display a row of toggle to select the camera (or a message if no camera is available).
  Widget _cameraTogglesRowWidget() {
    final List<Widget> toggles = <Widget>[];

    if (cameras.isEmpty) {
      return const Text('No camera found');
    } else {
      for (CameraDescription cameraDescription in cameras) {
        toggles.add(
          SizedBox(
            width: 90.0,
            child: RadioListTile<CameraDescription>(
              title: Icon(getCameraLensIcon(cameraDescription.lensDirection)),
              groupValue: controller?.description,
              value: cameraDescription,
              onChanged: controller != null && controller.value.isRecordingVideo
                  ? null
                  : onNewCameraSelected,
            ),
          ),
        );
      }
    }

    return Row(children: toggles);
  }

  String timestamp() => DateTime.now().millisecondsSinceEpoch.toString();

  void showInSnackBar(String message) {
    _scaffoldKey.currentState.showSnackBar(SnackBar(content: Text(message)));
  }

  void onNewCameraSelected(CameraDescription cameraDescription) async {
    if (controller != null) {
      await controller.dispose();
    }
    controller = CameraController(cameraDescription, ResolutionPreset.high);

    // If the controller is updated then update the UI.
    controller.addListener(() {
      if (mounted) setState(() {});
      if (controller.value.hasError) {
        showInSnackBar('Camera error ${controller.value.errorDescription}');
      }
    });

    try {
      await controller.initialize();
    } on CameraException catch (e) {
      _showCameraException(e);
    }

    if (mounted) {
      setState(() {});
    }
  }

  void onTakePictureButtonPressed() {
    takePicture().then((String filePath) {
      if (mounted) {
        setState(() {
          imagePath = filePath;
          videoController?.dispose();
          videoController = null;
        });
        if (filePath != null) showInSnackBar('Picture saved to $filePath');
      }
    });
  }

  void onVideoRecordButtonPressed() {
    startVideoRecording().then((String filePath) {
      if (mounted) setState(() {});
      if (filePath != null) showInSnackBar('Saving video to $filePath');
    });
  }

  void onStopButtonPressed() {
    stopVideoRecording().then((_) {
      if (mounted) setState(() {});
      showInSnackBar('Video recorded to: $videoPath');
    });
  }

  Future<String> startVideoRecording() async {
    if (!controller.value.isInitialized) {
      showInSnackBar('Error: select a camera first.');
      return null;
    }

    final Directory extDir = await getApplicationDocumentsDirectory();
    final String dirPath = '${extDir.path}/Movies/flutter_test';
    await Directory(dirPath).create(recursive: true);
    final String filePath = '$dirPath/${timestamp()}.mp4';

    if (controller.value.isRecordingVideo) {
      // A recording is already started, do nothing.
      return null;
    }

    try {
      videoPath = filePath;
      await controller.startVideoRecording(filePath);
    } on CameraException catch (e) {
      _showCameraException(e);
      return null;
    }
    return filePath;
  }

  Future<void> stopVideoRecording() async {
    if (!controller.value.isRecordingVideo) {
      return null;
    }

    try {
      await controller.stopVideoRecording();
    } on CameraException catch (e) {
      _showCameraException(e);
      return null;
    }

    await _startVideoPlayer();
  }

  Future<void> _startVideoPlayer() async {
    final VideoPlayerController vcontroller =
        VideoPlayerController.file(File(videoPath));
    videoPlayerListener = () {
      if (videoController != null && videoController.value.size != null) {
        // Refreshing the state to update video player with the correct ratio.
        if (mounted) setState(() {});
        videoController.removeListener(videoPlayerListener);
      }
    };
    vcontroller.addListener(videoPlayerListener);
    await vcontroller.setLooping(true);
    await vcontroller.initialize();
    await videoController?.dispose();
    if (mounted) {
      setState(() {
        imagePath = null;
        videoController = vcontroller;
      });
    }
    await vcontroller.play();
  }

  Future<String> takePicture() async {
    if (!controller.value.isInitialized) {
      showInSnackBar('Error: select a camera first.');
      return null;
    }
    final Directory extDir = await getApplicationDocumentsDirectory();
    final String dirPath = '${extDir.path}/Pictures/flutter_test';
    await Directory(dirPath).create(recursive: true);
    final String filePath = '$dirPath/${timestamp()}.jpg';

    if (controller.value.isTakingPicture) {
      // A capture is already pending, do nothing.
      return null;
    }

    try {
      await controller.takePicture(filePath);
    } on CameraException catch (e) {
      _showCameraException(e);
      return null;
    }
    return filePath;
  }

  void _showCameraException(CameraException e) {
    logError(e.code, e.description);
    showInSnackBar('Error: ${e.code}\n${e.description}');
  }
}

class CameraApp extends StatelessWidget {
  @override
  Widget build(BuildContext context) {
    return MaterialApp(
      home: CameraExampleHome(),
    );
  }
}

List<CameraDescription> cameras;

Future<Null> main() async {
  // Fetch the available cameras before initializing the app.
  try {
    cameras = await availableCameras();
  } on CameraException catch (e) {
    logError(e.code, e.description);
  }
  runApp(CameraApp());
}<|MERGE_RESOLUTION|>--- conflicted
+++ resolved
@@ -94,11 +94,10 @@
         ),
       );
     } else {
-<<<<<<< HEAD
       return new AspectRatio(
           aspectRatio: controller.value.aspectRatio,
           child: GestureDetector(
-              child: new CameraPreview(controller),
+              child: CameraPreview(controller),
               onTapUp: (TapUpDetails details) {
                 final RenderBox box = context.findRenderObject();
                 final Offset localPoint =
@@ -107,12 +106,6 @@
                     localPoint.scale(1 / box.size.width, 1 / box.size.height);
                 controller.setPointOfInterest(scaledPoint);
               }));
-=======
-      return AspectRatio(
-        aspectRatio: controller.value.aspectRatio,
-        child: CameraPreview(controller),
-      );
->>>>>>> 1aef7d92
     }
   }
 
