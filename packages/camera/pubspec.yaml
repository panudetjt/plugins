name: camera
description: A Flutter plugin for getting information about and controlling the
  camera on Android and iOS. Supports previewing the camera feed, capturing images, capturing video,
  and streaming image buffers to dart.
<<<<<<< HEAD
version: 0.5.8+5
=======
version: 0.5.8
>>>>>>> b5e41033

homepage: https://github.com/flutter/plugins/tree/master/packages/camera

dependencies:
  flutter:
    sdk: flutter

dev_dependencies:
  path_provider: ^0.5.0
  video_player: ^0.10.0
  flutter_test:
    sdk: flutter
  flutter_driver:
    sdk: flutter
  pedantic: ^1.8.0

flutter:
  plugin:
    platforms:
      android:
        package: io.flutter.plugins.camera
        pluginClass: CameraPlugin
      ios:
        pluginClass: CameraPlugin

environment:
  sdk: ">=2.1.0 <3.0.0"
  flutter: ">=1.12.13+hotfix.5 <2.0.0"<|MERGE_RESOLUTION|>--- conflicted
+++ resolved
@@ -2,11 +2,7 @@
 description: A Flutter plugin for getting information about and controlling the
   camera on Android and iOS. Supports previewing the camera feed, capturing images, capturing video,
   and streaming image buffers to dart.
-<<<<<<< HEAD
-version: 0.5.8+5
-=======
-version: 0.5.8
->>>>>>> b5e41033
+version: 0.5.8+6
 
 homepage: https://github.com/flutter/plugins/tree/master/packages/camera
 
