// Copyright 2019 The Chromium Authors. All rights reserved.
// Use of this source code is governed by a BSD-style license that can be
// found in the LICENSE file.

#import "CameraPlugin.h"
#import <AVFoundation/AVFoundation.h>
#import <Accelerate/Accelerate.h>
#import <CoreMotion/CoreMotion.h>
#import <libkern/OSAtomic.h>

static FlutterError *getFlutterError(NSError *error) {
  return [FlutterError errorWithCode:[NSString stringWithFormat:@"Error %d", (int)error.code]
                             message:error.localizedDescription
                             details:error.domain];
}

@interface FLTSavePhotoDelegate : NSObject <AVCapturePhotoCaptureDelegate>
@property(readonly, nonatomic) NSString *path;
@property(readonly, nonatomic) FlutterResult result;
@property(readonly, nonatomic) CMMotionManager *motionManager;
@property(readonly, nonatomic) AVCaptureDevicePosition cameraPosition;
@end

@interface FLTImageStreamHandler : NSObject <FlutterStreamHandler>
@property FlutterEventSink eventSink;
@end

@implementation FLTImageStreamHandler

- (FlutterError *_Nullable)onCancelWithArguments:(id _Nullable)arguments {
  _eventSink = nil;
  return nil;
}

- (FlutterError *_Nullable)onListenWithArguments:(id _Nullable)arguments
                                       eventSink:(nonnull FlutterEventSink)events {
  _eventSink = events;
  return nil;
}
@end

@implementation FLTSavePhotoDelegate {
  /// Used to keep the delegate alive until didFinishProcessingPhotoSampleBuffer.
  FLTSavePhotoDelegate *selfReference;
}

- initWithPath:(NSString *)path
            result:(FlutterResult)result
     motionManager:(CMMotionManager *)motionManager
    cameraPosition:(AVCaptureDevicePosition)cameraPosition {
  self = [super init];
  NSAssert(self, @"super init cannot be nil");
  _path = path;
  _result = result;
  _motionManager = motionManager;
  _cameraPosition = cameraPosition;
  selfReference = self;
  return self;
}

- (void)captureOutput:(AVCapturePhotoOutput *)output
    didFinishProcessingPhotoSampleBuffer:(CMSampleBufferRef)photoSampleBuffer
                previewPhotoSampleBuffer:(CMSampleBufferRef)previewPhotoSampleBuffer
                        resolvedSettings:(AVCaptureResolvedPhotoSettings *)resolvedSettings
                         bracketSettings:(AVCaptureBracketedStillImageSettings *)bracketSettings
                                   error:(NSError *)error API_AVAILABLE(ios(10)) {
  selfReference = nil;
  if (error) {
    _result(getFlutterError(error));
    return;
  }
  NSData *data = [AVCapturePhotoOutput
      JPEGPhotoDataRepresentationForJPEGSampleBuffer:photoSampleBuffer
                            previewPhotoSampleBuffer:previewPhotoSampleBuffer];
  UIImage *image = [UIImage imageWithCGImage:[UIImage imageWithData:data].CGImage
                                       scale:1.0
                                 orientation:[self getImageRotation]];
  // TODO(sigurdm): Consider writing file asynchronously.
  bool success = [UIImageJPEGRepresentation(image, 1.0) writeToFile:_path atomically:YES];
  if (!success) {
    _result([FlutterError errorWithCode:@"IOError" message:@"Unable to write file" details:nil]);
    return;
  }
  _result(nil);
}

- (UIImageOrientation)getImageRotation {
  float const threshold = 45.0;
  BOOL (^isNearValue)(float value1, float value2) = ^BOOL(float value1, float value2) {
    return fabsf(value1 - value2) < threshold;
  };
  BOOL (^isNearValueABS)(float value1, float value2) = ^BOOL(float value1, float value2) {
    return isNearValue(fabsf(value1), fabsf(value2));
  };
  float yxAtan = (atan2(_motionManager.accelerometerData.acceleration.y,
                        _motionManager.accelerometerData.acceleration.x)) *
                 180 / M_PI;
  if (isNearValue(-90.0, yxAtan)) {
    return UIImageOrientationRight;
  } else if (isNearValueABS(180.0, yxAtan)) {
    return _cameraPosition == AVCaptureDevicePositionBack ? UIImageOrientationUp
                                                          : UIImageOrientationDown;
  } else if (isNearValueABS(0.0, yxAtan)) {
    return _cameraPosition == AVCaptureDevicePositionBack ? UIImageOrientationDown /*rotate 180* */
                                                          : UIImageOrientationUp /*do not rotate*/;
  } else if (isNearValue(90.0, yxAtan)) {
    return UIImageOrientationLeft;
  }
  // If none of the above, then the device is likely facing straight down or straight up -- just
  // pick something arbitrary
  // TODO: Maybe use the UIInterfaceOrientation if in these scenarios
  return UIImageOrientationUp;
}
@end

// Mirrors ResolutionPreset in camera.dart
typedef enum {
  veryLow,
  low,
  medium,
  high,
  veryHigh,
  ultraHigh,
  max,
} ResolutionPreset;

// Mirrors FocusMode in camera.dart
typedef enum {
  off,
  macro,
  autoFocus,
  continuousAutoFocusPhoto,
  continuousAutoFocusVideo,
  extendedDepthOfField,
} FocusMode;

static ResolutionPreset getResolutionPresetForString(NSString *preset) {
  if ([preset isEqualToString:@"veryLow"]) {
    return veryLow;
  } else if ([preset isEqualToString:@"low"]) {
    return low;
  } else if ([preset isEqualToString:@"medium"]) {
    return medium;
  } else if ([preset isEqualToString:@"high"]) {
    return high;
  } else if ([preset isEqualToString:@"veryHigh"]) {
    return veryHigh;
  } else if ([preset isEqualToString:@"ultraHigh"]) {
    return ultraHigh;
  } else if ([preset isEqualToString:@"max"]) {
    return max;
  } else {
    NSError *error = [NSError errorWithDomain:NSCocoaErrorDomain
                                         code:NSURLErrorUnknown
                                     userInfo:@{
                                       NSLocalizedDescriptionKey : [NSString
                                           stringWithFormat:@"Unknown resolution preset %@", preset]
                                     }];
    @throw error;
  }
}

static FocusMode getFocusModeForString(NSString *mode) {
  if ([mode isEqualToString:@ "autoFocus"]) {
    return autoFocus;
  } else if ([mode isEqualToString:@ "off"]) {
    return off;
  } else if ([mode isEqualToString:@ "macro"]) {
    return macro;
  } else if ([mode isEqualToString:@ "continuousAutoFocusPhoto"]) {
    return continuousAutoFocusPhoto;
  } else if ([mode isEqualToString:@ "continuousAutoFocusVideo"]) {
    return continuousAutoFocusVideo;
  } else if ([mode isEqualToString:@ "extendedDepthOfField"]) {
    return extendedDepthOfField;
  } else {
    NSError *error = [NSError errorWithDomain:NSCocoaErrorDomain
                                         code:NSURLErrorUnknown
                                     userInfo:@{
                                       NSLocalizedDescriptionKey : [NSString
                                           stringWithFormat:@"Unknown focus mode %@", mode]
                                     }];
    @throw error;
  }
}

static NSString *serializeFocusMode(FocusMode mode) {
  switch (mode) {
    case autoFocus:
      return @"autoFocus";
    case macro:
      return @"macro";
    case continuousAutoFocusPhoto:
      return @"continuousAutoFocusPhoto";
    case continuousAutoFocusVideo:
      return @"continuousAutoFocusVideo";
    case extendedDepthOfField:
      return @"extendedDepthOfField";
    default:
      return @"off";
  }
}

@interface FLTCam : NSObject <FlutterTexture,
                              AVCaptureVideoDataOutputSampleBufferDelegate,
                              AVCaptureAudioDataOutputSampleBufferDelegate,
                              FlutterStreamHandler>
@property(readonly, nonatomic) int64_t textureId;
@property(nonatomic, copy) void (^onFrameAvailable)(void);
@property BOOL enableAudio;
@property(nonatomic) FlutterEventChannel *eventChannel;
@property(nonatomic) FLTImageStreamHandler *imageStreamHandler;
@property(nonatomic) FlutterEventSink eventSink;
@property(readonly, nonatomic) AVCaptureSession *captureSession;
@property(readonly, nonatomic) AVCaptureDevice *captureDevice;
@property(readonly, nonatomic) AVCapturePhotoOutput *capturePhotoOutput API_AVAILABLE(ios(10));
@property(readonly, nonatomic) AVCaptureVideoDataOutput *captureVideoOutput;
@property(readonly, nonatomic) AVCaptureInput *captureVideoInput;
@property(readonly) CVPixelBufferRef volatile latestPixelBuffer;
@property(readonly, nonatomic) CGSize previewSize;
@property(readonly, nonatomic) CGSize captureSize;
@property(strong, nonatomic) AVAssetWriter *videoWriter;
@property(strong, nonatomic) AVAssetWriterInput *videoWriterInput;
@property(strong, nonatomic) AVAssetWriterInput *audioWriterInput;
@property(strong, nonatomic) AVAssetWriterInputPixelBufferAdaptor *assetWriterPixelBufferAdaptor;
@property(strong, nonatomic) AVCaptureVideoDataOutput *videoOutput;
@property(strong, nonatomic) AVCaptureAudioDataOutput *audioOutput;
@property(assign, nonatomic) BOOL isRecording;
@property(assign, nonatomic) BOOL isRecordingPaused;
@property(assign, nonatomic) BOOL videoIsDisconnected;
@property(assign, nonatomic) BOOL audioIsDisconnected;
@property(assign, nonatomic) BOOL isAudioSetup;
@property(assign, nonatomic) BOOL isStreamingImages;
@property(assign, nonatomic) ResolutionPreset resolutionPreset;
@property(assign, nonatomic) FocusMode focusMode;
@property(assign, nonatomic) CMTime lastVideoSampleTime;
@property(assign, nonatomic) CMTime lastAudioSampleTime;
@property(assign, nonatomic) CMTime videoTimeOffset;
@property(assign, nonatomic) CMTime audioTimeOffset;
@property(nonatomic) CMMotionManager *motionManager;
@property AVAssetWriterInputPixelBufferAdaptor *videoAdaptor;
- (instancetype)initWithCameraName:(NSString *)cameraName
                  resolutionPreset:(NSString *)resolutionPreset
                       enableAudio:(BOOL)enableAudio
                         focusMode:(NSString *)focusMode
                     dispatchQueue:(dispatch_queue_t)dispatchQueue
                             error:(NSError **)error;

- (void)start;
- (void)stop;
- (void)startVideoRecordingAtPath:(NSString *)path result:(FlutterResult)result;
- (void)stopVideoRecordingWithResult:(FlutterResult)result;
- (void)startImageStreamWithMessenger:(NSObject<FlutterBinaryMessenger> *)messenger;
- (void)stopImageStream;
- (void)captureToFile:(NSString *)filename result:(FlutterResult)result;
@end

@implementation FLTCam {
  dispatch_queue_t _dispatchQueue;
}
// Format used for video and image streaming.
FourCharCode const videoFormat = kCVPixelFormatType_32BGRA;

- (instancetype)initWithCameraName:(NSString *)cameraName
                  resolutionPreset:(NSString *)resolutionPreset
                       enableAudio:(BOOL)enableAudio
                         focusMode:(NSString *)focusMode
                     dispatchQueue:(dispatch_queue_t)dispatchQueue
                             error:(NSError **)error {
  self = [super init];
  NSAssert(self, @"super init cannot be nil");
  @try {
    _resolutionPreset = getResolutionPresetForString(resolutionPreset);
    _focusMode = getFocusModeForString(focusMode);
  } @catch (NSError *e) {
    *error = e;
  }
  _enableAudio = enableAudio;
  _dispatchQueue = dispatchQueue;
  _captureSession = [[AVCaptureSession alloc] init];

  _captureDevice = [AVCaptureDevice deviceWithUniqueID:cameraName];
  NSError *localError = nil;
  _captureVideoInput = [AVCaptureDeviceInput deviceInputWithDevice:_captureDevice
                                                             error:&localError];
  if (localError) {
    *error = localError;
    return nil;
  }

  _captureVideoOutput = [AVCaptureVideoDataOutput new];
  _captureVideoOutput.videoSettings =
      @{(NSString *)kCVPixelBufferPixelFormatTypeKey : @(videoFormat)};
  [_captureVideoOutput setAlwaysDiscardsLateVideoFrames:YES];
  [_captureVideoOutput setSampleBufferDelegate:self queue:dispatch_get_main_queue()];

  AVCaptureConnection *connection =
      [AVCaptureConnection connectionWithInputPorts:_captureVideoInput.ports
                                             output:_captureVideoOutput];
  if ([_captureDevice position] == AVCaptureDevicePositionFront) {
    connection.videoMirrored = YES;
  }
  connection.videoOrientation = AVCaptureVideoOrientationPortrait;
  [_captureSession addInputWithNoConnections:_captureVideoInput];
  [_captureSession addOutputWithNoConnections:_captureVideoOutput];
  [_captureSession addConnection:connection];

  if (@available(iOS 10.0, *)) {
    _capturePhotoOutput = [AVCapturePhotoOutput new];
    [_capturePhotoOutput setHighResolutionCaptureEnabled:YES];
    [_captureSession addOutput:_capturePhotoOutput];
  }
  _motionManager = [[CMMotionManager alloc] init];
  [_motionManager startAccelerometerUpdates];

  [self setFocusMode:_focusMode];

  [self setCaptureSessionPreset:_resolutionPreset];
  return self;
}

- (void)start {
  [_captureSession startRunning];
}

- (void)stop {
  [_captureSession stopRunning];
}

- (void)captureToFile:(NSString *)path result:(FlutterResult)result API_AVAILABLE(ios(10)) {
  AVCapturePhotoSettings *settings = [AVCapturePhotoSettings photoSettings];
  if (_resolutionPreset == max) {
    [settings setHighResolutionPhotoEnabled:YES];
  }
  [_capturePhotoOutput
      capturePhotoWithSettings:settings
                      delegate:[[FLTSavePhotoDelegate alloc] initWithPath:path
                                                                   result:result
                                                            motionManager:_motionManager
                                                           cameraPosition:_captureDevice.position]];
}

- (void)setFocusMode:(FocusMode)focusMode {
  AVCaptureFocusMode requestedFocusMode;

  switch (focusMode) {
    case autoFocus:
      requestedFocusMode = AVCaptureFocusModeAutoFocus;
      break;
    case off:
    case extendedDepthOfField:
    case macro:
      requestedFocusMode = AVCaptureFocusModeLocked;
      break;
    case continuousAutoFocusVideo:
    case continuousAutoFocusPhoto:
      requestedFocusMode = AVCaptureFocusModeContinuousAutoFocus;
      break;
  }

  bool locked = [_captureDevice lockForConfiguration:nil];
  if (!locked) return;

  if ([_captureDevice isFocusModeSupported:requestedFocusMode]) {
    NSLog(@"Setting focus mode: %ld", (long)requestedFocusMode);
    [_captureDevice setFocusMode:requestedFocusMode];
  } else {
    NSLog(@"focus mode not supported focus mode: %ld", (long)requestedFocusMode);
  }

  [_captureDevice unlockForConfiguration];
}

- (void)setCaptureSessionPreset:(ResolutionPreset)resolutionPreset {
  switch (resolutionPreset) {
    case max:
    case ultraHigh:
      if (@available(iOS 9.0, *)) {
        if ([_captureSession canSetSessionPreset:AVCaptureSessionPreset3840x2160]) {
          _captureSession.sessionPreset = AVCaptureSessionPreset3840x2160;
          _previewSize = CGSizeMake(3840, 2160);
          break;
        }
      }
      if ([_captureSession canSetSessionPreset:AVCaptureSessionPresetHigh]) {
        _captureSession.sessionPreset = AVCaptureSessionPresetHigh;
        _previewSize =
            CGSizeMake(_captureDevice.activeFormat.highResolutionStillImageDimensions.width,
                       _captureDevice.activeFormat.highResolutionStillImageDimensions.height);
        break;
      }
    case veryHigh:
      if ([_captureSession canSetSessionPreset:AVCaptureSessionPreset1920x1080]) {
        _captureSession.sessionPreset = AVCaptureSessionPreset1920x1080;
        _previewSize = CGSizeMake(1920, 1080);
        break;
      }
    case high:
      if ([_captureSession canSetSessionPreset:AVCaptureSessionPreset1280x720]) {
        _captureSession.sessionPreset = AVCaptureSessionPreset1280x720;
        _previewSize = CGSizeMake(1280, 720);
        break;
      }
    case medium:
      if ([_captureSession canSetSessionPreset:AVCaptureSessionPreset640x480]) {
        _captureSession.sessionPreset = AVCaptureSessionPreset640x480;
        _previewSize = CGSizeMake(640, 480);
        break;
      }
    case low:
      if ([_captureSession canSetSessionPreset:AVCaptureSessionPreset352x288]) {
        _captureSession.sessionPreset = AVCaptureSessionPreset352x288;
        _previewSize = CGSizeMake(352, 288);
        break;
      }
    default:
      if ([_captureSession canSetSessionPreset:AVCaptureSessionPresetLow]) {
        _captureSession.sessionPreset = AVCaptureSessionPresetLow;
        _previewSize = CGSizeMake(352, 288);
      } else {
        NSError *error =
            [NSError errorWithDomain:NSCocoaErrorDomain
                                code:NSURLErrorUnknown
                            userInfo:@{
                              NSLocalizedDescriptionKey :
                                  @"No capture session available for current capture session."
                            }];
        @throw error;
      }
  }
}

- (void)captureOutput:(AVCaptureOutput *)output
    didOutputSampleBuffer:(CMSampleBufferRef)sampleBuffer
           fromConnection:(AVCaptureConnection *)connection {
  if (output == _captureVideoOutput) {
    CVPixelBufferRef newBuffer = CMSampleBufferGetImageBuffer(sampleBuffer);
    CFRetain(newBuffer);
    CVPixelBufferRef old = _latestPixelBuffer;
    while (!OSAtomicCompareAndSwapPtrBarrier(old, newBuffer, (void **)&_latestPixelBuffer)) {
      old = _latestPixelBuffer;
    }
    if (old != nil) {
      CFRelease(old);
    }
    if (_onFrameAvailable) {
      _onFrameAvailable();
    }
  }
  if (!CMSampleBufferDataIsReady(sampleBuffer)) {
    _eventSink(@{
      @"event" : @"error",
      @"errorDescription" : @"sample buffer is not ready. Skipping sample"
    });
    return;
  }
  if (_isStreamingImages) {
    if (_imageStreamHandler.eventSink) {
      CVPixelBufferRef pixelBuffer = CMSampleBufferGetImageBuffer(sampleBuffer);
      CVPixelBufferLockBaseAddress(pixelBuffer, kCVPixelBufferLock_ReadOnly);

      size_t imageWidth = CVPixelBufferGetWidth(pixelBuffer);
      size_t imageHeight = CVPixelBufferGetHeight(pixelBuffer);

      NSMutableArray *planes = [NSMutableArray array];

      const Boolean isPlanar = CVPixelBufferIsPlanar(pixelBuffer);
      size_t planeCount;
      if (isPlanar) {
        planeCount = CVPixelBufferGetPlaneCount(pixelBuffer);
      } else {
        planeCount = 1;
      }

      for (int i = 0; i < planeCount; i++) {
        void *planeAddress;
        size_t bytesPerRow;
        size_t height;
        size_t width;

        if (isPlanar) {
          planeAddress = CVPixelBufferGetBaseAddressOfPlane(pixelBuffer, i);
          bytesPerRow = CVPixelBufferGetBytesPerRowOfPlane(pixelBuffer, i);
          height = CVPixelBufferGetHeightOfPlane(pixelBuffer, i);
          width = CVPixelBufferGetWidthOfPlane(pixelBuffer, i);
        } else {
          planeAddress = CVPixelBufferGetBaseAddress(pixelBuffer);
          bytesPerRow = CVPixelBufferGetBytesPerRow(pixelBuffer);
          height = CVPixelBufferGetHeight(pixelBuffer);
          width = CVPixelBufferGetWidth(pixelBuffer);
        }

        NSNumber *length = @(bytesPerRow * height);
        NSData *bytes = [NSData dataWithBytes:planeAddress length:length.unsignedIntegerValue];

        NSMutableDictionary *planeBuffer = [NSMutableDictionary dictionary];
        planeBuffer[@"bytesPerRow"] = @(bytesPerRow);
        planeBuffer[@"width"] = @(width);
        planeBuffer[@"height"] = @(height);
        planeBuffer[@"bytes"] = [FlutterStandardTypedData typedDataWithBytes:bytes];

        [planes addObject:planeBuffer];
      }

      NSMutableDictionary *imageBuffer = [NSMutableDictionary dictionary];
      imageBuffer[@"width"] = [NSNumber numberWithUnsignedLong:imageWidth];
      imageBuffer[@"height"] = [NSNumber numberWithUnsignedLong:imageHeight];
      imageBuffer[@"format"] = @(videoFormat);
      imageBuffer[@"planes"] = planes;

      _imageStreamHandler.eventSink(imageBuffer);

      CVPixelBufferUnlockBaseAddress(pixelBuffer, kCVPixelBufferLock_ReadOnly);
    }
  }
  if (_isRecording && !_isRecordingPaused) {
    if (_videoWriter.status == AVAssetWriterStatusFailed) {
      _eventSink(@{
        @"event" : @"error",
        @"errorDescription" : [NSString stringWithFormat:@"%@", _videoWriter.error]
      });
      return;
    }

    CFRetain(sampleBuffer);
    CMTime currentSampleTime = CMSampleBufferGetPresentationTimeStamp(sampleBuffer);

    if (_videoWriter.status != AVAssetWriterStatusWriting) {
      [_videoWriter startWriting];
      [_videoWriter startSessionAtSourceTime:currentSampleTime];
    }

    if (output == _captureVideoOutput) {
      if (_videoIsDisconnected) {
        _videoIsDisconnected = NO;

        if (_videoTimeOffset.value == 0) {
          _videoTimeOffset = CMTimeSubtract(currentSampleTime, _lastVideoSampleTime);
        } else {
          CMTime offset = CMTimeSubtract(currentSampleTime, _lastVideoSampleTime);
          _videoTimeOffset = CMTimeAdd(_videoTimeOffset, offset);
        }

        return;
      }

      _lastVideoSampleTime = currentSampleTime;

      CVPixelBufferRef nextBuffer = CMSampleBufferGetImageBuffer(sampleBuffer);
      CMTime nextSampleTime = CMTimeSubtract(_lastVideoSampleTime, _videoTimeOffset);
      [_videoAdaptor appendPixelBuffer:nextBuffer withPresentationTime:nextSampleTime];
    } else {
      CMTime dur = CMSampleBufferGetDuration(sampleBuffer);

      if (dur.value > 0) {
        currentSampleTime = CMTimeAdd(currentSampleTime, dur);
      }

      if (_audioIsDisconnected) {
        _audioIsDisconnected = NO;

        if (_audioTimeOffset.value == 0) {
          _audioTimeOffset = CMTimeSubtract(currentSampleTime, _lastAudioSampleTime);
        } else {
          CMTime offset = CMTimeSubtract(currentSampleTime, _lastAudioSampleTime);
          _audioTimeOffset = CMTimeAdd(_audioTimeOffset, offset);
        }

        return;
      }

      _lastAudioSampleTime = currentSampleTime;

      if (_audioTimeOffset.value != 0) {
        CFRelease(sampleBuffer);
        sampleBuffer = [self adjustTime:sampleBuffer by:_audioTimeOffset];
      }

      [self newAudioSample:sampleBuffer];
    }

    CFRelease(sampleBuffer);
  }
}

- (CMSampleBufferRef)adjustTime:(CMSampleBufferRef)sample by:(CMTime)offset CF_RETURNS_RETAINED {
  CMItemCount count;
  CMSampleBufferGetSampleTimingInfoArray(sample, 0, nil, &count);
  CMSampleTimingInfo *pInfo = malloc(sizeof(CMSampleTimingInfo) * count);
  CMSampleBufferGetSampleTimingInfoArray(sample, count, pInfo, &count);
  for (CMItemCount i = 0; i < count; i++) {
    pInfo[i].decodeTimeStamp = CMTimeSubtract(pInfo[i].decodeTimeStamp, offset);
    pInfo[i].presentationTimeStamp = CMTimeSubtract(pInfo[i].presentationTimeStamp, offset);
  }
  CMSampleBufferRef sout;
  CMSampleBufferCreateCopyWithNewTiming(nil, sample, count, pInfo, &sout);
  free(pInfo);
  return sout;
}

- (void)newVideoSample:(CMSampleBufferRef)sampleBuffer {
  if (_videoWriter.status != AVAssetWriterStatusWriting) {
    if (_videoWriter.status == AVAssetWriterStatusFailed) {
      _eventSink(@{
        @"event" : @"error",
        @"errorDescription" : [NSString stringWithFormat:@"%@", _videoWriter.error]
      });
    }
    return;
  }
  if (_videoWriterInput.readyForMoreMediaData) {
    if (![_videoWriterInput appendSampleBuffer:sampleBuffer]) {
      _eventSink(@{
        @"event" : @"error",
        @"errorDescription" :
            [NSString stringWithFormat:@"%@", @"Unable to write to video input"]
      });
    }
  }
}

- (void)newAudioSample:(CMSampleBufferRef)sampleBuffer {
  if (_videoWriter.status != AVAssetWriterStatusWriting) {
    if (_videoWriter.status == AVAssetWriterStatusFailed) {
      _eventSink(@{
        @"event" : @"error",
        @"errorDescription" : [NSString stringWithFormat:@"%@", _videoWriter.error]
      });
    }
    return;
  }
  if (_audioWriterInput.readyForMoreMediaData) {
    if (![_audioWriterInput appendSampleBuffer:sampleBuffer]) {
      _eventSink(@{
        @"event" : @"error",
        @"errorDescription" :
            [NSString stringWithFormat:@"%@", @"Unable to write to audio input"]
      });
    }
  }
}

- (void)close {
  [_captureSession stopRunning];
  for (AVCaptureInput *input in [_captureSession inputs]) {
    [_captureSession removeInput:input];
  }
  for (AVCaptureOutput *output in [_captureSession outputs]) {
    [_captureSession removeOutput:output];
  }
}

- (void)dealloc {
  if (_latestPixelBuffer) {
    CFRelease(_latestPixelBuffer);
  }
  [_motionManager stopAccelerometerUpdates];
}

- (CVPixelBufferRef)copyPixelBuffer {
  CVPixelBufferRef pixelBuffer = _latestPixelBuffer;
  while (!OSAtomicCompareAndSwapPtrBarrier(pixelBuffer, nil, (void **)&_latestPixelBuffer)) {
    pixelBuffer = _latestPixelBuffer;
  }

  return pixelBuffer;
}

- (FlutterError *_Nullable)onCancelWithArguments:(id _Nullable)arguments {
  _eventSink = nil;
  // need to unregister stream handler when disposing the camera
  [_eventChannel setStreamHandler:nil];
  return nil;
}

- (FlutterError *_Nullable)onListenWithArguments:(id _Nullable)arguments
                                       eventSink:(nonnull FlutterEventSink)events {
  _eventSink = events;
  return nil;
}

- (void)startVideoRecordingAtPath:(NSString *)path result:(FlutterResult)result {
  if (!_isRecording) {
    if (![self setupWriterForPath:path]) {
      _eventSink(@{@"event" : @"error", @"errorDescription" : @"Setup Writer Failed"});
      return;
    }
    _isRecording = YES;
    _isRecordingPaused = NO;
    _videoTimeOffset = CMTimeMake(0, 1);
    _audioTimeOffset = CMTimeMake(0, 1);
    _videoIsDisconnected = NO;
    _audioIsDisconnected = NO;
    result(nil);
  } else {
    _eventSink(@{@"event" : @"error", @"errorDescription" : @"Video is already recording!"});
  }
}

- (void)stopVideoRecordingWithResult:(FlutterResult)result {
  if (_isRecording) {
    _isRecording = NO;
    if (_videoWriter.status != AVAssetWriterStatusUnknown) {
      [_videoWriter finishWritingWithCompletionHandler:^{
        if (self->_videoWriter.status == AVAssetWriterStatusCompleted) {
          result(nil);
        } else {
          self->_eventSink(@{
            @"event" : @"error",
            @"errorDescription" : @"AVAssetWriter could not finish writing!"
          });
        }
      }];
    }
  } else {
    NSError *error =
        [NSError errorWithDomain:NSCocoaErrorDomain
                            code:NSURLErrorResourceUnavailable
                        userInfo:@{NSLocalizedDescriptionKey : @"Video is not recording!"}];
    result(getFlutterError(error));
  }
}

- (void)pauseVideoRecording {
  _isRecordingPaused = YES;
  _videoIsDisconnected = YES;
  _audioIsDisconnected = YES;
}

- (void)resumeVideoRecording {
  _isRecordingPaused = NO;
}

- (void)startImageStreamWithMessenger:(NSObject<FlutterBinaryMessenger> *)messenger {
  if (!_isStreamingImages) {
    FlutterEventChannel *eventChannel =
        [FlutterEventChannel eventChannelWithName:@"plugins.flutter.io/camera/imageStream"
                                  binaryMessenger:messenger];

    _imageStreamHandler = [[FLTImageStreamHandler alloc] init];
    [eventChannel setStreamHandler:_imageStreamHandler];

    _isStreamingImages = YES;
  } else {
    _eventSink(
        @{@"event" : @"error", @"errorDescription" : @"Images from camera are already streaming!"});
  }
}

- (void)stopImageStream {
  if (_isStreamingImages) {
    _isStreamingImages = NO;
    _imageStreamHandler = nil;
  } else {
    _eventSink(
        @{@"event" : @"error", @"errorDescription" : @"Images from camera are not streaming!"});
  }
}

- (BOOL)setupWriterForPath:(NSString *)path {
  NSError *error = nil;
  NSURL *outputURL;
  if (path != nil) {
    outputURL = [NSURL fileURLWithPath:path];
  } else {
    return NO;
  }
  if (_enableAudio && !_isAudioSetup) {
    [self setUpCaptureSessionForAudio];
  }
  _videoWriter = [[AVAssetWriter alloc] initWithURL:outputURL
                                           fileType:AVFileTypeQuickTimeMovie
                                              error:&error];
  NSParameterAssert(_videoWriter);
  if (error) {
    _eventSink(@{@"event" : @"error", @"errorDescription" : error.description});
    return NO;
  }
  NSDictionary *videoSettings = [NSDictionary
      dictionaryWithObjectsAndKeys:AVVideoCodecH264, AVVideoCodecKey,
                                   [NSNumber numberWithInt:_previewSize.height], AVVideoWidthKey,
                                   [NSNumber numberWithInt:_previewSize.width], AVVideoHeightKey,
                                   nil];
  _videoWriterInput = [AVAssetWriterInput assetWriterInputWithMediaType:AVMediaTypeVideo
                                                         outputSettings:videoSettings];

  _videoAdaptor = [AVAssetWriterInputPixelBufferAdaptor
      assetWriterInputPixelBufferAdaptorWithAssetWriterInput:_videoWriterInput
                                 sourcePixelBufferAttributes:@{
                                   (NSString *)kCVPixelBufferPixelFormatTypeKey : @(videoFormat)
                                 }];

  NSParameterAssert(_videoWriterInput);
  _videoWriterInput.expectsMediaDataInRealTime = YES;

  // Add the audio input
  if (_enableAudio) {
    AudioChannelLayout acl;
    bzero(&acl, sizeof(acl));
    acl.mChannelLayoutTag = kAudioChannelLayoutTag_Mono;
    NSDictionary *audioOutputSettings = nil;
    // Both type of audio inputs causes output video file to be corrupted.
    audioOutputSettings = [NSDictionary
        dictionaryWithObjectsAndKeys:[NSNumber numberWithInt:kAudioFormatMPEG4AAC], AVFormatIDKey,
                                     [NSNumber numberWithFloat:44100.0], AVSampleRateKey,
                                     [NSNumber numberWithInt:1], AVNumberOfChannelsKey,
                                     [NSData dataWithBytes:&acl length:sizeof(acl)],
                                     AVChannelLayoutKey, nil];
    _audioWriterInput = [AVAssetWriterInput assetWriterInputWithMediaType:AVMediaTypeAudio
                                                           outputSettings:audioOutputSettings];
    _audioWriterInput.expectsMediaDataInRealTime = YES;

    [_videoWriter addInput:_audioWriterInput];
    [_audioOutput setSampleBufferDelegate:self queue:_dispatchQueue];
  }

  [_videoWriter addInput:_videoWriterInput];
  [_captureVideoOutput setSampleBufferDelegate:self queue:_dispatchQueue];

  return YES;
}
- (void)setUpCaptureSessionForAudio {
  NSError *error = nil;
  // Create a device input with the device and add it to the session.
  // Setup the audio input.
  AVCaptureDevice *audioDevice = [AVCaptureDevice defaultDeviceWithMediaType:AVMediaTypeAudio];
  AVCaptureDeviceInput *audioInput = [AVCaptureDeviceInput deviceInputWithDevice:audioDevice
                                                                           error:&error];
  if (error) {
    _eventSink(@{@"event" : @"error", @"errorDescription" : error.description});
  }
  // Setup the audio output.
  _audioOutput = [[AVCaptureAudioDataOutput alloc] init];

  if ([_captureSession canAddInput:audioInput]) {
    [_captureSession addInput:audioInput];

    if ([_captureSession canAddOutput:_audioOutput]) {
      [_captureSession addOutput:_audioOutput];
      _isAudioSetup = YES;
    } else {
      _eventSink(@{
        @"event" : @"error",
        @"errorDescription" : @"Unable to add Audio input/output to session capture"
      });
      _isAudioSetup = NO;
    }
  }
}
@end

@interface CameraPlugin ()
@property(readonly, nonatomic) NSObject<FlutterTextureRegistry> *registry;
@property(readonly, nonatomic) NSObject<FlutterBinaryMessenger> *messenger;
@property(readonly, nonatomic) FLTCam *camera;
@end

@implementation CameraPlugin {
  dispatch_queue_t _dispatchQueue;
}
+ (void)registerWithRegistrar:(NSObject<FlutterPluginRegistrar> *)registrar {
  FlutterMethodChannel *channel =
      [FlutterMethodChannel methodChannelWithName:@"plugins.flutter.io/camera"
                                  binaryMessenger:[registrar messenger]];
  CameraPlugin *instance = [[CameraPlugin alloc] initWithRegistry:[registrar textures]
                                                        messenger:[registrar messenger]];
  [registrar addMethodCallDelegate:instance channel:channel];
}

- (instancetype)initWithRegistry:(NSObject<FlutterTextureRegistry> *)registry
                       messenger:(NSObject<FlutterBinaryMessenger> *)messenger {
  self = [super init];
  NSAssert(self, @"super init cannot be nil");
  _registry = registry;
  _messenger = messenger;
  return self;
}

- (void)handleMethodCall:(FlutterMethodCall *)call result:(FlutterResult)result {
  if (_dispatchQueue == nil) {
    _dispatchQueue = dispatch_queue_create("io.flutter.camera.dispatchqueue", NULL);
  }

  // Invoke the plugin on another dispatch queue to avoid blocking the UI.
  dispatch_async(_dispatchQueue, ^{
    [self handleMethodCallAsync:call result:result];
  });
}

- (void)handleMethodCallAsync:(FlutterMethodCall *)call result:(FlutterResult)result {
  if ([@"availableCameras" isEqualToString:call.method]) {
    if (@available(iOS 10.0, *)) {
      AVCaptureDeviceDiscoverySession *discoverySession = [AVCaptureDeviceDiscoverySession
        discoverySessionWithDeviceTypes:@[ AVCaptureDeviceTypeBuiltInWideAngleCamera ]
                              mediaType:AVMediaTypeVideo
                               position:AVCaptureDevicePositionUnspecified];
    NSArray<AVCaptureDevice *> *devices = discoverySession.devices;
    NSMutableArray<NSDictionary<NSString *, NSObject *> *> *reply =
        [[NSMutableArray alloc] initWithCapacity:devices.count];

    for (AVCaptureDevice *device in devices) {
      NSString *lensFacing;
      switch ([device position]) {
        case AVCaptureDevicePositionBack:
          lensFacing = @"back";
          break;
        case AVCaptureDevicePositionFront:
          lensFacing = @"front";
          break;
        case AVCaptureDevicePositionUnspecified:
          lensFacing = @"external";
          break;
      }

      NSMutableArray<NSString *> *supportedFocusModes = [[NSMutableArray alloc] init];
      if ([device isFocusModeSupported:AVCaptureFocusModeAutoFocus]) {
        [supportedFocusModes addObject:serializeFocusMode(autoFocus)];
      }
      if ([device isFocusModeSupported:AVCaptureFocusModeContinuousAutoFocus]) {
        [supportedFocusModes addObject:serializeFocusMode(continuousAutoFocusPhoto)];
        [supportedFocusModes addObject:serializeFocusMode(continuousAutoFocusVideo)];
      }
      if ([device isFocusModeSupported:AVCaptureFocusModeLocked]) {
        [supportedFocusModes addObject:serializeFocusMode(off)];
      }

      [reply addObject:@{
        @"name" : [device uniqueID],
        @"lensFacing" : lensFacing,
        @"focusModes" : supportedFocusModes,
        @"sensorOrientation" : @90,
      }];
      result(reply);
    } else {
      result(FlutterMethodNotImplemented);
    }
  } else if ([@"initialize" isEqualToString:call.method]) {
    NSString *cameraName = call.arguments[@"cameraName"];
    NSString *resolutionPreset = call.arguments[@"resolutionPreset"];
    NSString *focusMode = call.arguments[@"focusMode"];
    NSNumber *enableAudio = call.arguments[@"enableAudio"];
    NSError *error;
    FLTCam *cam = [[FLTCam alloc] initWithCameraName:cameraName
                                    resolutionPreset:resolutionPreset
                                         enableAudio:[enableAudio boolValue]
                                           focusMode:focusMode
                                       dispatchQueue:_dispatchQueue
                                               error:&error];
    if (error) {
      result(getFlutterError(error));
    } else {
      if (_camera) {
        [_camera close];
      }
      int64_t textureId = [_registry registerTexture:cam];
      _camera = cam;
      __weak CameraPlugin *weakSelf = self;
      cam.onFrameAvailable = ^{
        [weakSelf.registry textureFrameAvailable:textureId];
      };
      FlutterEventChannel *eventChannel = [FlutterEventChannel
          eventChannelWithName:[NSString
                                   stringWithFormat:@"flutter.io/cameraPlugin/cameraEvents%lld",
                                                    textureId]
               binaryMessenger:_messenger];
      [eventChannel setStreamHandler:cam];
      cam.eventChannel = eventChannel;
      result(@{
        @"textureId" : @(textureId),
        @"previewWidth" : @(cam.previewSize.width),
        @"previewHeight" : @(cam.previewSize.height),
        @"captureWidth" : @(cam.captureSize.width),
        @"captureHeight" : @(cam.captureSize.height),
      });
      [cam start];
    }
<<<<<<< HEAD
  } else if ([@"startImageStream" isEqualToString:call.method]) {
    [_camera startImageStreamWithMessenger:_messenger];
    result(nil);
  } else if ([@"stopImageStream" isEqualToString:call.method]) {
    [_camera stopImageStream];
    result(nil);
  } else if ([@"pauseVideoRecording" isEqualToString:call.method]) {
    [_camera pauseVideoRecording];
    result(nil);
  } else if ([@"resumeVideoRecording" isEqualToString:call.method]) {
    [_camera resumeVideoRecording];
    result(nil);
=======
  } else if ([@"setPointOfInterest" isEqualToString:call.method]) {
    NSNumber *offsetX = call.arguments[@"offsetX"];
    NSNumber *offsetY = call.arguments[@"offsetY"];

    NSError *error = nil;
    [_camera.captureDevice lockForConfiguration:&error];
    if (error) {
      result([error flutterError]);
    } else {
      if ([_camera.captureDevice isFocusPointOfInterestSupported]) {
        _camera.captureDevice.focusPointOfInterest =
            CGPointMake(offsetY.floatValue, 1 - offsetX.floatValue);
        [_camera.captureDevice setFocusMode:AVCaptureFocusModeContinuousAutoFocus];
      }
      if ([_camera.captureDevice isExposurePointOfInterestSupported]) {
        _camera.captureDevice.exposurePointOfInterest =
            CGPointMake(offsetY.floatValue, 1 - offsetX.floatValue);
        [_camera.captureDevice setExposureMode:AVCaptureExposureModeContinuousAutoExposure];
      }
      [_camera.captureDevice unlockForConfiguration];
      result(@{});
    }
>>>>>>> 3a0504e6
  } else {
    NSDictionary *argsMap = call.arguments;
    NSUInteger textureId = ((NSNumber *)argsMap[@"textureId"]).unsignedIntegerValue;
    if ([@"takePicture" isEqualToString:call.method]) {
      if (@available(iOS 10.0, *)) {
        [_camera captureToFile:call.arguments[@"path"] result:result];
      } else {
        result(FlutterMethodNotImplemented);
      }
    } else if ([@"dispose" isEqualToString:call.method]) {
      [_registry unregisterTexture:textureId];
      [_camera close];
      _dispatchQueue = nil;
      result(nil);
    } else if ([@"prepareForVideoRecording" isEqualToString:call.method]) {
      [_camera setUpCaptureSessionForAudio];
      result(nil);
    } else if ([@"startVideoRecording" isEqualToString:call.method]) {
      [_camera startVideoRecordingAtPath:call.arguments[@"filePath"] result:result];
    } else if ([@"stopVideoRecording" isEqualToString:call.method]) {
      [_camera stopVideoRecordingWithResult:result];
    } else {
      result(FlutterMethodNotImplemented);
    }
  }
}

@end<|MERGE_RESOLUTION|>--- conflicted
+++ resolved
@@ -974,7 +974,6 @@
       });
       [cam start];
     }
-<<<<<<< HEAD
   } else if ([@"startImageStream" isEqualToString:call.method]) {
     [_camera startImageStreamWithMessenger:_messenger];
     result(nil);
@@ -987,7 +986,6 @@
   } else if ([@"resumeVideoRecording" isEqualToString:call.method]) {
     [_camera resumeVideoRecording];
     result(nil);
-=======
   } else if ([@"setPointOfInterest" isEqualToString:call.method]) {
     NSNumber *offsetX = call.arguments[@"offsetX"];
     NSNumber *offsetY = call.arguments[@"offsetY"];
@@ -1010,7 +1008,6 @@
       [_camera.captureDevice unlockForConfiguration];
       result(@{});
     }
->>>>>>> 3a0504e6
   } else {
     NSDictionary *argsMap = call.arguments;
     NSUInteger textureId = ((NSNumber *)argsMap[@"textureId"]).unsignedIntegerValue;
